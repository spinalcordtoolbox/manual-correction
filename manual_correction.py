--- conflicted
+++ resolved
@@ -475,13 +475,10 @@
                     do_labeling, copy, create_empty_mask = ask_if_modify(fname_label, fname_seg)
                     # Perform labeling (i.e., segmentation correction, labeling correction etc.) for the specific task
                     if do_labeling:
-<<<<<<< HEAD
                         if args.denoise:
                             # Denoise the input file
                             fname = denoise_image(fname)
-=======
                         # Copy file to derivatives folder
->>>>>>> 6d364c99
                         if copy:
                             shutil.copyfile(fname_seg, fname_label)
                             print(f'Copying: {fname_seg} to {fname_label}')
