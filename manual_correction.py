#!/usr/bin/env python
#
# Script to perform manual correction of spinal cord segmentation, gray matter segmentation, vertebral labeling, and
# pontomedullary junction labeling.
#
# For usage, type: python manual_correction.py -h
#
# For examples, see: https://github.com/spinalcordtoolbox/manual-correction/wiki
#
# Authors: Jan Valosek, Sandrine Bédard, Naga Karthik, Julien Cohen-Adad
#

import argparse
import coloredlogs
import glob
import json
import os
import sys
import shutil
from textwrap import dedent
import time
import utils


def get_parser():
    """
    parser function
    """
    parser = argparse.ArgumentParser(
        description='Manual correction of spinal cord segmentation, gray matter segmentation, multiple sclerosis '
                    'lesion segmentation, vertebral labeling, and pontomedullary junction labeling. '
                    'Manually corrected files are saved under derivatives/ folder (according to BIDS standard).',
        formatter_class=utils.SmartFormatter,
        prog=os.path.basename(__file__).strip('.py')
    )
    parser.add_argument(
        '-config',
        metavar="<file>",
        required=True,
        help=
        "R|Config yaml file listing images that require manual corrections for segmentation and vertebral "
        "labeling. "
        "'FILES_SEG' lists images associated with spinal cord segmentation, "
        "'FILES_GMSEG' lists images associated with gray matter segmentation, "
        "'FILES_LESION' lists images associated with multiple sclerosis lesion segmentation, "
        "'FILES_LABEL' lists images associated with vertebral labeling, "
        "and 'FILES_PMJ' lists images associated with pontomedullary junction labeling. "
        "You can validate your .yml file at this website: http://www.yamllint.com/."
        "Note: if you want to iterate over all subjects, you can use the wildcard '*' (Examples: sub-*_T1w.nii.gz, "
        "sub-*_ses-M0_T2w.nii.gz, sub-*_ses-M0_T2w_RPI_r.nii.gz, etc.)"
        "Below is an example .yml file:\n"
        + dedent(
            """
            FILES_SEG:
            - sub-001_T1w.nii.gz
            - sub-002_T2w.nii.gz
            FILES_GMSEG:
            - sub-001_T1w.nii.gz
            - sub-002_T2w.nii.gz
            FILES_LESION:
            - sub-001_T1w.nii.gz
            - sub-002_T2w.nii.gz
            FILES_LABEL:
            - sub-001_T1w.nii.gz
            - sub-002_T1w.nii.gz
            FILES_PMJ:
            - sub-001_T1w.nii.gz
            - sub-002_T1w.nii.gz\n
            """)
    )
    parser.add_argument(
        '-path-in',
        metavar="<folder>",
        required=True,
        help='Path to the processed data. Example: ~/<your_dataset>/data_processed',
    )
    parser.add_argument(
        '-path-out',
        metavar="<folder>",
        help=
        "R|Path to the output folder where the corrected labels will be saved. Example: ~/<your_dataset>/"
        "Note: The path provided within this flag will be combined with the path provided within the "
        "'-path-derivatives' flag. ",
        default='./'
    )
    parser.add_argument(
        '-path-derivatives',
        metavar="<folder>",
        help=
        "R|Path to the 'derivatives' BIDS-complaint folder where the corrected labels will be saved. "
        "Default: derivatives/labels"
        "Note: if the provided folder (e.g., 'derivatives/labels') does not already exist, it will be created."
        "Note: if segmentation or labels files already exist and you would like to correct them, provide path to them "
        "within this flag.",
        default=os.path.join('derivatives', 'labels')
    )
    parser.add_argument(
        '-suffix-files-in',
        help=
        "R|Suffix of the input files."
        "This flag is useful in cases when the input files have been processed and thus contain a specific suffix."
        "For example, if the input image listed under '-config' contains the suffix '_RPI_r' "
        "(e.g., sub-001_T1w_RPI_r.nii.gz), but the label file does not contain this suffix "
        "(e.g., sub-001_T1w_seg.nii.gz), then you would need to provide the suffix '_RPI_r' to this flag.",
        default=''
    )
    parser.add_argument(
        '-suffix-files-seg',
        help="FILES-SEG suffix. Available options: '_seg' (default), '_label-SC_mask'.",
        choices=['_seg', '_label-SC_mask'],
        default='_seg'
    )
    parser.add_argument(
        '-suffix-files-gmseg',
        help="FILES-GMSEG suffix. Available options: '_gmseg' (default), '_label-GM_mask'.",
        choices=['_gmseg', '_label-GM_mask'],
        default='_gmseg'
    )
    parser.add_argument(
        '-suffix-files-lesion',
        help="FILES-LESION suffix. Available options: '_lesion' (default).",
        choices=['_lesion'],
        default='_lesion'
    )
    parser.add_argument(
        '-suffix-files-label',
        help="FILES-LABEL suffix. Available options: '_labels' (default), '_labels-disc'.",
        choices=['_labels', '_labels-disc'],
        default='_labels'
    )
    parser.add_argument(
        '-suffix-files-pmj',
        help="FILES-PMJ suffix. Available options: '_pmj' (default), '_label-pmj'.",
        choices=['_pmj', '_label-pmj'],
        default='_pmj'
    )
    parser.add_argument(
        '-label-disc-list',
        help="Comma-separated list containing individual values and/or intervals for disc labeling. Example: '1:4,6,8' "
             "or 1:20 (default)",
        default='1:20'
    )
    parser.add_argument(
        '-viewer',
        help="Viewer used for manual correction. Available options: 'itksnap' (default), 'fsleyes', 'slicer'.",
        choices=['fsleyes', 'itksnap', 'slicer'],
        default='itksnap'
    )
    parser.add_argument(
        '-fsleyes-cm',
        help="Colormap (cm) to be used for loading the label file on FSLeyes (default: red). `fsleyes -h` gives all "
             "the available color options. If using a combination of colors, specify them with '-', e.g. 'red-yellow'.",
        type=str,
        default='red'
    )
    parser.add_argument(
<<<<<<< HEAD
        '-fsleyes-dr',
        help="Display range (dr) in % to be used for loading the input file on FSLeyes (default: 0,70). Note: Use "
             "comma to separate values, e.g., 0,70.",
        type=str,
        default='0,70'
=======
        '-denoise',
        help="Denoise the input image using 'sct_maths -denoise p=1,b=2'.",
        action='store_true'
    )
    parser.add_argument(
        '-load-other-contrast',
        help="Load additional image to the viewer. This flag is useful if you want to use an additional contrast than "
             "provided by the .yml file. Only valid for '-viewer fsleyes'. The filenames of the additional contrast "
             "are derived from the filename provided by '-config'. For instance, if you want to open T2w overlaid by "
             "PSIR image, specify T2w filename using '-config' flag and within this flag provides only PSIR. Another "
             "examples: 'PSIR', 'STIR', 'acq-sag_T1w' etc.",
        type=str,
>>>>>>> 85571aa3
    )
    parser.add_argument(
        '-qc-only',
        help="Only output QC report based on the manually-corrected files already present in the derivatives folder. "
             "Skip the copy of the source files, and the opening of the manual correction pop-up windows.",
        action='store_true'
    )
    parser.add_argument(
        '-add-seg-only',
        help="Only copy the source files (segmentation) that aren't in -config list to the derivatives/ folder. "
             "Use this flag to add manually QC-ed automatic segmentations to the derivatives folder.",
        action='store_true'
    )
    parser.add_argument(
        '-v', '--verbose',
        help="Full verbose (for debugging)",
        action='store_true'
    )

    return parser


# TODO: add also sct_get_centerline
def get_function_for_qc(task):
    """
    Get the function to use for QC based on the task.
    :param task:
    :return:
    """
    if task == 'FILES_SEG':
        return 'sct_deepseg_sc'
    elif task == "FILES_GMSEG":
        return "sct_deepseg_gm"
    elif task == 'FILES_LABEL':
        return 'sct_label_utils'
    elif task == 'FILES_PMJ':
        return 'sct_detect_pmj'
    else:
        raise ValueError("This task is not recognized: {}".format(task))


<<<<<<< HEAD
def correct_segmentation(fname, fname_seg_out, viewer, viewer_color, viewer_dr):
=======
def correct_segmentation(fname, fname_other_contrast, fname_seg_out, viewer, viewer_color):
>>>>>>> 85571aa3
    """
    Open viewer (ITK-SNAP, FSLeyes, or 3D Slicer) with fname and fname_seg_out.
    :param fname:
    :param fname_other_contrast: other contrast to load in the viewer (specified by the '-load-other-contrast' flag).
    Only valid for FSLeyes.
    :param fname_seg_out:
    :param viewer:
    :param viewer_color: color to be used for the label. Only valid for on FSLeyes (default: red).
    :param viewer_dr: display range to be used for the input image. Only valid for on FSLeyes (default: 0, 70).
    :return:
    """
    # launch ITK-SNAP
    if viewer == 'itksnap':
        print("In ITK-SNAP, correct the segmentation, then save it with the same name (overwrite).")
        # Note: command line differs for macOs/Linux and Windows
        if shutil.which('itksnap') is not None:  # Check if command 'itksnap' exists
            # macOS and Linux
            os.system('itksnap -g {} -s {}'.format(fname, fname_seg_out))
        elif shutil.which('ITK-SNAP') is not None:  # Check if command 'ITK-SNAP' exists
            # Windows
            os.system('ITK-SNAP -g {} -s {}'.format(fname, fname_seg_out))
        else:
            viewer_not_found(viewer)
    # launch FSLeyes
    elif viewer == 'fsleyes':
        if shutil.which('fsleyes') is not None:  # Check if command 'fsleyes' exists
            # Get min and max intensity
            min_intensity, max_intensity = utils.get_image_intensities(fname)
            # Set min intensity
            min_dr = str((max_intensity * int(viewer_dr.split(',')[0]))/100)
            # Decrease max intensity
            max_dr = str((max_intensity * int(viewer_dr.split(',')[1]))/100)

            print("In FSLeyes, click on 'Edit mode', correct the segmentation, and then save it with the same name "
                  "(overwrite).")
<<<<<<< HEAD
            os.system('fsleyes -S {} -dr {} {} {} -cm {}'.format(fname, min_dr, max_dr, fname_seg_out, viewer_color))
            # -S, --skipfslcheck    Skip $FSLDIR check/warning
            # -dr, --displayRange   Set display range (min max) for the specified overlay
            # -cm, --cmap           Set colour map for the specified overlay
=======
            if fname_other_contrast:
                os.system('fsleyes {} {} {} -cm {}'.format(fname, fname_other_contrast, fname_seg_out, viewer_color))
            else:
                os.system('fsleyes {} {} -cm {}'.format(fname, fname_seg_out, viewer_color))
>>>>>>> 85571aa3
        else:
            viewer_not_found(viewer)
    # launch 3D Slicer
    elif viewer == 'slicer':
        if shutil.which('slicer') is not None:
            # TODO: Add instructions for 3D Slicer
            pass
        else:
            viewer_not_found(viewer)


def viewer_not_found(viewer):
    """
    Print that viewer is not installed and exit the program.
    :param viewer:
    :return:
    """
    sys.exit("{} not found. Please install it before using this program or check if it was added to PATH variable. "
             "You can also use another viewer by using the flag -viewer.".format(viewer))


def correct_vertebral_labeling(fname, fname_label, label_list, viewer='sct_label_utils'):
    """
    Open sct_label_utils to manually label vertebral levels.
    :param fname:
    :param fname_label:
    :param label_list: Comma-separated list containing individual values and/or intervals. Example: '1:4,6,8' or 1:20
    :return:
    """
    if shutil.which(viewer) is not None:  # Check if command 'sct_label_utils' exists
        message = "Click at the posterior tip of the disc(s). Then click 'Save and Quit'."
        if os.path.exists(fname_label):
            os.system('sct_label_utils -i {} -create-viewer {} -o {} -ilabel {} -msg "{}"'.format(fname, label_list, fname_label, fname_label, message))
        else:
            os.system('sct_label_utils -i {} -create-viewer {} -o {} -msg "{}"'.format(fname, label_list, fname_label, message))
    else:
        viewer_not_found(viewer)


def correct_pmj_label(fname, fname_label, viewer='sct_label_utils'):
    """
    Open sct_label_utils to manually label PMJ.
    :param fname:
    :param fname_label:
    :return:
    """
    if shutil.which(viewer) is not None:  # Check if command 'sct_label_utils' exists
        message = "Click at the posterior tip of the pontomedullary junction (PMJ). Then click 'Save and Quit'."
        os.system('sct_label_utils -i {} -create-viewer 50 -o {} -msg "{}"'.format(fname, fname_label, message))
    else:
        viewer_not_found(viewer)


def create_json(fname_nifti, name_rater):
    """
    Create json sidecar with meta information
    :param fname_nifti: str: File name of the nifti image to associate with the json sidecar
    :param name_rater: str: Name of the expert rater
    :return:
    """
    metadata = {'Author': name_rater, 'Date': time.strftime('%Y-%m-%d %H:%M:%S')}
    fname_json = fname_nifti.rstrip('.nii').rstrip('.nii.gz') + '.json'
    with open(fname_json, 'w') as outfile:
        json.dump(metadata, outfile, indent=4)
        # Add last newline
        outfile.write("\n")


def ask_if_modify(fname_label, fname_seg):
    """
    Check if the label file under derivatives already exists. If so, asks user if they want to modify it.
    If the label file under derivatives does not exist, copy it from processed data.
    If the file under derivatives and the file under processed data do not exist, create a new empty mask.
    :param fname_label: file under derivatives
    :param fname_seg: file under processed data
    :return:
    """
    # Check if file under derivatives already exists
    if os.path.isfile(fname_label):
        answer = None
        while answer not in ("y", "n"):
            answer = input("WARNING! The file {} already exists. "
                           "Would you like to modify it? [y/n] ".format(fname_label))
            if answer == "y":
                do_labeling = True
            elif answer == "n":
                do_labeling = False
            else:
                print("Please answer with 'y' or 'n'")
            # We don't want to copy because we want to modify the existing file
            copy = False
            create_empty_mask = False
    # If the file under derivatives does not exist, copy it from processed data
    elif not os.path.isfile(fname_label) and os.path.isfile(fname_seg):
        do_labeling = True
        copy = True
        create_empty_mask = False
    # If the file under derivatives and the file under processed data do not exist, create a new empty mask
    else:
        do_labeling = True
        copy = False
        create_empty_mask = True

    return do_labeling, copy, create_empty_mask


def generate_qc(fname, fname_label, task, fname_qc, subject, config_file):
    """
    Generate QC report.
    :param fname:
    :param fname_seg:
    :param fname_label:
    :param fname_pmj:
    :param qc_folder:
    :return:
    """
    os.system('sct_qc -i {} -s {} -p {} -qc {} -qc-subject {}'.format(
        fname, fname_label, get_function_for_qc(task), fname_qc, subject))
    # Archive QC folder
    shutil.copy(utils.get_full_path(config_file), fname_qc)
    shutil.make_archive(fname_qc, 'zip', fname_qc)
    print("Archive created:\n--> {}".format(fname_qc + '.zip'))


def denoise_image(fname):
    """
    Denoise image using non-local means adaptative denoising from P. Coupe et al. as implemented in dipy. For details,
    run sct_maths -h
    :param fname:
    :return:
    """
    print("Denoising {}".format(fname))
    fname_denoised = utils.add_suffix(fname, '_denoised-p1b2')
    os.system('sct_maths -i {} -denoise p=1,b=2 -o {}'.format(fname, fname_denoised))
    return fname_denoised


def remove_denoised_file(fname):
    """
    Remove denoised file
    :param fname:
    :return:
    """
    print("Removing {}".format(fname))
    os.remove(fname)


def main():

    # Parse the command line arguments
    parser = get_parser()
    args = parser.parse_args()

    # Logging level
    # TODO: how is this actually used?
    if args.verbose:
        coloredlogs.install(fmt='%(message)s', level='DEBUG')
    else:
        coloredlogs.install(fmt='%(message)s', level='INFO')

    # Fetch configuration from YAML file
    dict_yml = utils.fetch_yaml_config(args.config)

    # Curate dict_yml to only have filenames instead of absolute path
    dict_yml = utils.curate_dict_yml(dict_yml)

    # Check for missing files before starting the whole process
    if not args.add_seg_only:
        utils.check_files_exist(dict_yml, utils.get_full_path(args.path_in))

    suffix_dict = {
        'FILES_SEG': args.suffix_files_seg,         # e.g., _seg or _label-SC_mask
        'FILES_GMSEG': args.suffix_files_gmseg,     # e.g., _gmseg or _label-GM_mask
        'FILES_LESION': args.suffix_files_lesion,     # e.g., _lesion
        'FILES_LABEL': args.suffix_files_label,     # e.g., _labels or _labels-disc
        'FILES_PMJ': args.suffix_files_pmj          # e.g., _pmj or _label-pmj
    }

    path_out = utils.get_full_path(args.path_out)
    # check that output folder exists and has write permission
    path_out_deriv = utils.check_output_folder(path_out, args.path_derivatives)

    # Get name of expert rater (skip if -qc-only is true)
    if not args.qc_only:
        name_rater = input("Enter your name (Firstname Lastname). It will be used to generate a json sidecar with each "
                           "corrected file: ")

    # Build QC report folder name
    fname_qc = os.path.join(path_out, 'qc_corr_' + time.strftime('%Y%m%d%H%M%S'))

    # Get list of segmentations files for all subjects in -path-in (if -add-seg-only)
    if args.add_seg_only:
        path_list = glob.glob(args.path_in + "/**/*" + args.suffix_files_seg + ".nii.gz", recursive=True)
        # Get only filenames without suffix _seg  to match files in -config .yml list
        file_list = [utils.remove_suffix(os.path.split(path)[-1], args.suffix_files_seg) for path in path_list]

    # TODO: address "none" issue if no file present under a key
    # Perform manual corrections
    for task, files in dict_yml.items():
        # Get the list of segmentation files to add to derivatives, excluding the manually corrected files in -config.
        # TODO: probably extend also for other tasks (such as FILES_GMSEG)
        if args.add_seg_only and task == 'FILES_SEG':
            # Remove the files in the -config list
            for file in files:
                # Remove the file suffix (e.g., '_RPI_r') to match the list of files in -path-in
                file = utils.remove_suffix(file, args.suffix_files_in)
                if file in file_list:
                    file_list.remove(file)
            files = file_list  # Rename to use those files instead of the ones to exclude
        if files is not None:
            # Handle regex (i.e., iterate over all subjects)
            if '*' in files[0] and len(files) == 1:
                subject, ses, filename, contrast = utils.fetch_subject_and_session(files[0])
                files = sorted(glob.glob(os.path.join(utils.get_full_path(args.path_in), subject, ses, contrast, filename)))
            for file in files:
                # build file names
                subject, ses, filename, contrast = utils.fetch_subject_and_session(file)
                # Construct absolute path to the input file
                # For example: '/Users/user/dataset/data_processed/sub-001/anat/sub-001_T2w.nii.gz'
                fname = os.path.join(utils.get_full_path(args.path_in), subject, ses, contrast, filename)
                # Construct absolute path to the other contrast file
                if args.load_other_contrast:
                    fname_other_contrast = os.path.join(utils.get_full_path(args.path_in), subject, ses, contrast,
                                                        subject + '_' + ses + '_' + args.load_other_contrast + '.nii.gz')
                # Construct absolute path to the input label (segmentation, labeling etc.) file
                # For example: '/Users/user/dataset/data_processed/sub-001/anat/sub-001_T2w_seg.nii.gz'
                fname_seg = utils.add_suffix(fname, suffix_dict[task])
                # Construct absolute path to the derivative file (i.e., path where manually corrected file will be saved)
                # For example: '/Users/user/dataset/derivatives/labels/sub-001/anat/sub-001_T2w_seg-manual.nii.gz'
                fname_label = os.path.join(path_out_deriv, subject, ses, contrast,
                                           utils.add_suffix(utils.remove_suffix(filename, args.suffix_files_in),
                                                            suffix_dict[task] + '-manual'))
                # Create output folders under derivative if they do not exist
                os.makedirs(os.path.join(path_out_deriv, subject, ses, contrast), exist_ok=True)
                if not args.qc_only:
                    # Check if file under derivatives already exists. If so, asks user if they want to modify it.
                    do_labeling, copy, create_empty_mask = ask_if_modify(fname_label, fname_seg)
                    # Perform labeling (i.e., segmentation correction, labeling correction etc.) for the specific task
                    if do_labeling:
                        if args.denoise:
                            # Denoise the input file
                            fname = denoise_image(fname)
                        # Copy file to derivatives folder
                        if copy:
                            shutil.copyfile(fname_seg, fname_label)
                            print(f'Copying: {fname_seg} to {fname_label}')
                        # Create empty mask in derivatives folder
                        elif create_empty_mask:
                            utils.create_empty_mask(fname, fname_label)
                        if task in ['FILES_SEG', 'FILES_GMSEG']:
                            if not args.add_seg_only:
<<<<<<< HEAD
                                correct_segmentation(fname, fname_label, args.viewer, args.fsleyes_cm, args.fsleyes_dr)
                        elif task == 'FILES_LESION':
                            correct_segmentation(fname, fname_label, args.viewer, args.fsleyes_cm, args.fsleyes_dr)
=======
                                correct_segmentation(fname, fname_other_contrast, fname_label, args.viewer, args.fsl_color)
                        elif task == 'FILES_LESION':
                            correct_segmentation(fname, fname_other_contrast, fname_label, args.viewer, args.fsl_color)
>>>>>>> 85571aa3
                        elif task == 'FILES_LABEL':
                            correct_vertebral_labeling(fname, fname_label, args.label_disc_list)
                        elif task == 'FILES_PMJ':
                            correct_pmj_label(fname, fname_label)
                        else:
                            sys.exit('Task not recognized from yml file: {}'.format(task))
                        if args.denoise:
                            # Remove the denoised file (we do not need it anymore)
                            remove_denoised_file(fname)

                        if task == 'FILES_LESION':
                            # create json sidecar with the name of the expert rater
                            create_json(fname_label, name_rater)
                            # NOTE: QC for lesion segmentation does not exist or not implemented yet
                        else:
                            # create json sidecar with the name of the expert rater
                            create_json(fname_label, name_rater)
                            # Generate QC report
                            generate_qc(fname, fname_label, task, fname_qc, subject, args.config)

                # Generate QC report only
                if args.qc_only:
                    # Note: QC for lesion segmentation is not implemented yet
                    if task != "FILES_LESION":
                        generate_qc(fname, fname_label, task, fname_qc, subject, args.config)


if __name__ == '__main__':
    main()<|MERGE_RESOLUTION|>--- conflicted
+++ resolved
@@ -154,13 +154,13 @@
         default='red'
     )
     parser.add_argument(
-<<<<<<< HEAD
         '-fsleyes-dr',
         help="Display range (dr) in % to be used for loading the input file on FSLeyes (default: 0,70). Note: Use "
              "comma to separate values, e.g., 0,70.",
         type=str,
         default='0,70'
-=======
+    )
+    parser.add_argument(
         '-denoise',
         help="Denoise the input image using 'sct_maths -denoise p=1,b=2'.",
         action='store_true'
@@ -173,7 +173,6 @@
              "PSIR image, specify T2w filename using '-config' flag and within this flag provides only PSIR. Another "
              "examples: 'PSIR', 'STIR', 'acq-sag_T1w' etc.",
         type=str,
->>>>>>> 85571aa3
     )
     parser.add_argument(
         '-qc-only',
@@ -215,11 +214,7 @@
         raise ValueError("This task is not recognized: {}".format(task))
 
 
-<<<<<<< HEAD
-def correct_segmentation(fname, fname_seg_out, viewer, viewer_color, viewer_dr):
-=======
-def correct_segmentation(fname, fname_other_contrast, fname_seg_out, viewer, viewer_color):
->>>>>>> 85571aa3
+def correct_segmentation(fname, fname_other_contrast, fname_seg_out, viewer, viewer_color, viewer_dr):
     """
     Open viewer (ITK-SNAP, FSLeyes, or 3D Slicer) with fname and fname_seg_out.
     :param fname:
@@ -255,17 +250,13 @@
 
             print("In FSLeyes, click on 'Edit mode', correct the segmentation, and then save it with the same name "
                   "(overwrite).")
-<<<<<<< HEAD
-            os.system('fsleyes -S {} -dr {} {} {} -cm {}'.format(fname, min_dr, max_dr, fname_seg_out, viewer_color))
-            # -S, --skipfslcheck    Skip $FSLDIR check/warning
-            # -dr, --displayRange   Set display range (min max) for the specified overlay
-            # -cm, --cmap           Set colour map for the specified overlay
-=======
             if fname_other_contrast:
-                os.system('fsleyes {} {} {} -cm {}'.format(fname, fname_other_contrast, fname_seg_out, viewer_color))
+                os.system('fsleyes -S {} -dr {} {} {} {} -cm {}'.format(fname, min_dr, max_dr, fname_other_contrast, fname_seg_out, viewer_color))
+                # -S, --skipfslcheck    Skip $FSLDIR check/warning
+                # -dr, --displayRange   Set display range (min max) for the specified overlay
+                # -cm, --cmap           Set colour map for the specified overlay
             else:
-                os.system('fsleyes {} {} -cm {}'.format(fname, fname_seg_out, viewer_color))
->>>>>>> 85571aa3
+                os.system('fsleyes -S {} -dr {} {} {} -cm {}'.format(fname, min_dr, max_dr, fname_seg_out, viewer_color))
         else:
             viewer_not_found(viewer)
     # launch 3D Slicer
@@ -517,15 +508,9 @@
                             utils.create_empty_mask(fname, fname_label)
                         if task in ['FILES_SEG', 'FILES_GMSEG']:
                             if not args.add_seg_only:
-<<<<<<< HEAD
-                                correct_segmentation(fname, fname_label, args.viewer, args.fsleyes_cm, args.fsleyes_dr)
+                                correct_segmentation(fname, fname_label, fname_other_contrast, args.viewer, args.fsleyes_cm, args.fsleyes_dr)
                         elif task == 'FILES_LESION':
-                            correct_segmentation(fname, fname_label, args.viewer, args.fsleyes_cm, args.fsleyes_dr)
-=======
-                                correct_segmentation(fname, fname_other_contrast, fname_label, args.viewer, args.fsl_color)
-                        elif task == 'FILES_LESION':
-                            correct_segmentation(fname, fname_other_contrast, fname_label, args.viewer, args.fsl_color)
->>>>>>> 85571aa3
+                            correct_segmentation(fname, fname_label, fname_other_contrast, args.viewer, args.fsleyes_cm, args.fsleyes_dr)
                         elif task == 'FILES_LABEL':
                             correct_vertebral_labeling(fname, fname_label, args.label_disc_list)
                         elif task == 'FILES_PMJ':
