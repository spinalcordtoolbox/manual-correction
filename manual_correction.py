--- conflicted
+++ resolved
@@ -97,35 +97,18 @@
         '-path-label',
         metavar="<folder>",
         help=
-<<<<<<< HEAD
         "R|Full path to the folder with labels (BIDS-compliant). Examples: '~/<your_dataset>/derivatives/labels' or '~/<your_dataset>/derivatives/labels_softseg' "
         "If not provided, '-path-img' + 'derivatives/labels' will be used. ",
         default=''
-=======
-        "R|Path to the output folder where the corrected labels will be saved. "
-        "Default: './' (current directory). "
-        "\nNote: The path provided within this flag will be combined with the path provided within the "
-        "'-path-derivatives' flag. ",
-        default='./'
->>>>>>> 39785a65
     )
     parser.add_argument(
         '-path-out',
         metavar="<folder>",
         help=
-<<<<<<< HEAD
         "R| Full path to the folder where corrected labels will be stored. Example: '~/<your_dataset>/derivatives/labels' "
         "If not provided, '-path-img' + 'derivatives/labels' will be used. "
         "Note: If the specified path does not exist, it will be created.",
         default=''
-=======
-        "R|Path to the BIDS-compliant 'derivatives' folder where the corrected labels will be saved. "
-        "Default: 'derivatives/labels'. "
-        "\nNote: if the provided folder (e.g., 'derivatives/labels') does not already exist, it will be created. "
-        "\nNote: if the segmentation or label files already exist and you would like to correct them, provide path to "
-        "them within this flag.",
-        default=os.path.join('derivatives', 'labels')
->>>>>>> 39785a65
     )
     parser.add_argument(
         '-suffix-files-in',
